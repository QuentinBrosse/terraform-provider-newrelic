package newrelic

import (
	"fmt"
	"log"
	"strconv"

	"github.com/hashicorp/terraform-plugin-sdk/v2/helper/schema"
	"github.com/hashicorp/terraform-plugin-sdk/v2/helper/validation"
	"github.com/hashicorp/terraform-plugin-sdk/v2/meta"
)

var (
	// ProviderVersion is set during the release process to the
	// release version of the binary via `-ldflags`. This is technically
	// set in main.go which sets the variable below.
	//
	// Note: This is a temporary workaround until we figure out why the original way
	// no longer works.
	ProviderVersion = "dev"
)

// TerraformProviderProductUserAgent string used to identify this provider in User Agent requests
const TerraformProviderProductUserAgent = "terraform-provider-newrelic"

const (
	insightsInsertURL = "https://insights-collector.newrelic.com/v1/accounts"
	insightsQueryURL  = "https://insights-api.newrelic.com/v1/accounts"
)

// Provider represents a resource provider in Terraform
func Provider() *schema.Provider {
	deprecationMsgBaseURLs := "New Relic internal use only. API URLs are now configured based on the configured region."

	provider := &schema.Provider{
		Schema: map[string]*schema.Schema{
			"account_id": {
				Type:        schema.TypeInt,
				Required:    true,
				DefaultFunc: schema.EnvDefaultFunc("NEW_RELIC_ACCOUNT_ID", nil),
				Sensitive:   true,
			},
			"api_key": {
				Type:        schema.TypeString,
				Optional:    true,
				DefaultFunc: schema.EnvDefaultFunc("NEW_RELIC_API_KEY", nil),
				Sensitive:   true,
			},
			"admin_api_key": {
				Type:        schema.TypeString,
				Optional:    true,
				DefaultFunc: schema.EnvDefaultFunc("NEW_RELIC_ADMIN_API_KEY", nil),
				Sensitive:   true,
			},
			"region": {
				Type:         schema.TypeString,
				Required:     true,
				DefaultFunc:  schema.EnvDefaultFunc("NEW_RELIC_REGION", "US"),
				Description:  "The data center for which your New Relic account is configured. Only one region per provider block is permitted.",
				ValidateFunc: validation.StringInSlice([]string{"US", "EU", "Staging"}, true),
			},
			// New Relic internal use only
			"api_url": {
				Deprecated:  deprecationMsgBaseURLs,
				Type:        schema.TypeString,
				Optional:    true,
				DefaultFunc: schema.EnvDefaultFunc("NEW_RELIC_API_URL", nil),
			},
			// New Relic internal use only
			"synthetics_api_url": {
				Deprecated:  deprecationMsgBaseURLs,
				Type:        schema.TypeString,
				Optional:    true,
				DefaultFunc: schema.EnvDefaultFunc("NEW_RELIC_SYNTHETICS_API_URL", nil),
			},
			// New Relic internal use only
			"infrastructure_api_url": {
				Deprecated:  deprecationMsgBaseURLs,
				Type:        schema.TypeString,
				Optional:    true,
				DefaultFunc: schema.EnvDefaultFunc("NEW_RELIC_INFRASTRUCTURE_API_URL", nil),
			},
			// New Relic internal use only
			"nerdgraph_api_url": {
				Deprecated:  deprecationMsgBaseURLs,
				Type:        schema.TypeString,
				Optional:    true,
				DefaultFunc: schema.EnvDefaultFunc("NEW_RELIC_NERDGRAPH_API_URL", nil),
			},
			"insights_insert_key": {
				Type:        schema.TypeString,
				Optional:    true,
				DefaultFunc: schema.EnvDefaultFunc("NEW_RELIC_INSIGHTS_INSERT_KEY", nil),
				Sensitive:   true,
			},
			"insights_insert_url": {
				Type:        schema.TypeString,
				Optional:    true,
				DefaultFunc: schema.EnvDefaultFunc("NEW_RELIC_INSIGHTS_INSERT_URL", insightsInsertURL),
			},
			"insights_query_url": {
				Type:        schema.TypeString,
				Optional:    true,
				DefaultFunc: schema.EnvDefaultFunc("NEW_RELIC_INSIGHTS_QUERY_URL", insightsQueryURL),
			},
			"insecure_skip_verify": {
				Type:        schema.TypeBool,
				Optional:    true,
				DefaultFunc: schema.EnvDefaultFunc("NEW_RELIC_API_SKIP_VERIFY", false),
			},
			"cacert_file": {
				Type:        schema.TypeString,
				Optional:    true,
				DefaultFunc: schema.EnvDefaultFunc("NEW_RELIC_API_CACERT", ""),
			},
		},

		DataSourcesMap: map[string]*schema.Resource{
			"newrelic_account":                      dataSourceNewRelicAccount(),
			"newrelic_alert_channel":                dataSourceNewRelicAlertChannel(),
			"newrelic_alert_policy":                 dataSourceNewRelicAlertPolicy(),
			"newrelic_application":                  dataSourceNewRelicApplication(),
			"newrelic_cloud_account":                dataSourceNewRelicCloudAccount(),
			"newrelic_entity":                       dataSourceNewRelicEntity(),
			"newrelic_key_transaction":              dataSourceNewRelicKeyTransaction(),
			"newrelic_plugin":                       dataSourceNewRelicPlugin(),
			"newrelic_plugin_component":             dataSourceNewRelicPluginComponent(),
			"newrelic_synthetics_monitor":           dataSourceNewRelicSyntheticsMonitor(),
			"newrelic_synthetics_monitor_location":  dataSourceNewRelicSyntheticsMonitorLocation(),
			"newrelic_synthetics_secure_credential": dataSourceNewRelicSyntheticsSecureCredential(),
		},

		ResourcesMap: map[string]*schema.Resource{
			"newrelic_alert_channel":                            resourceNewRelicAlertChannel(),
			"newrelic_alert_condition":                          resourceNewRelicAlertCondition(),
			"newrelic_alert_muting_rule":                        resourceNewRelicAlertMutingRule(),
			"newrelic_alert_policy":                             resourceNewRelicAlertPolicy(),
			"newrelic_alert_policy_channel":                     resourceNewRelicAlertPolicyChannel(),
			"newrelic_api_access_key":                           resourceNewRelicAPIAccessKey(),
			"newrelic_application_settings":                     resourceNewRelicApplicationSettings(),
			"newrelic_cloud_aws_govcloud_link_account":          resourceNewRelicAwsGovCloudLinkAccount(),
			"newrelic_cloud_aws_integrations":                   resourceNewRelicCloudAwsIntegrations(),
			"newrelic_cloud_aws_link_account":                   resourceNewRelicCloudAwsAccountLinkAccount(),
			"newrelic_cloud_azure_link_account":                 resourceNewRelicCloudAzureLinkAccount(),
<<<<<<< HEAD
			"newrelic_cloud_azure_integrations":                 resourceNewRelicCloudAzureIntegrations(),
=======
			"newrelic_cloud_gcp_integrations":                   resourceNewrelicCloudGcpIntegrations(),
>>>>>>> 64c0cdbb
			"newrelic_cloud_gcp_link_account":                   resourceNewRelicCloudGcpLinkAccount(),
			"newrelic_dashboard":                                resourceNewRelicDashboard(),
			"newrelic_entity_tags":                              resourceNewRelicEntityTags(),
			"newrelic_events_to_metrics_rule":                   resourceNewRelicEventsToMetricsRule(),
			"newrelic_infra_alert_condition":                    resourceNewRelicInfraAlertCondition(),
			"newrelic_insights_event":                           resourceNewRelicInsightsEvent(),
			"newrelic_nrql_alert_condition":                     resourceNewRelicNrqlAlertCondition(),
			"newrelic_nrql_drop_rule":                           resourceNewRelicNRQLDropRule(),
			"newrelic_one_dashboard":                            resourceNewRelicOneDashboard(),
			"newrelic_one_dashboard_raw":                        resourceNewRelicOneDashboardRaw(),
			"newrelic_plugins_alert_condition":                  resourceNewRelicPluginsAlertCondition(),
			"newrelic_service_level":                            resourceNewRelicServiceLevel(),
			"newrelic_synthetics_alert_condition":               resourceNewRelicSyntheticsAlertCondition(),
			"newrelic_synthetics_monitor":                       resourceNewRelicSyntheticsMonitor(),
			"newrelic_synthetics_monitor_script":                resourceNewRelicSyntheticsMonitorScript(),
			"newrelic_synthetics_multilocation_alert_condition": resourceNewRelicSyntheticsMultiLocationAlertCondition(),
			"newrelic_synthetics_secure_credential":             resourceNewRelicSyntheticsSecureCredential(),
			"newrelic_workload":                                 resourceNewRelicWorkload(),
		},
	}

	provider.ConfigureFunc = func(d *schema.ResourceData) (interface{}, error) {
		terraformVersion := provider.TerraformVersion
		if terraformVersion == "" {
			// Catch for versions < 0.12
			terraformVersion = "0.11+compatible"
		}
		return providerConfigure(d, terraformVersion)
	}

	return provider
}

func providerConfigure(data *schema.ResourceData, terraformVersion string) (interface{}, error) {
	adminAPIKey := data.Get("admin_api_key").(string)
	personalAPIKey := data.Get("api_key").(string)
	terraformUA := fmt.Sprintf("HashiCorp Terraform/%s (+https://www.terraform.io) Terraform Plugin SDK/%s", terraformVersion, meta.SDKVersionString())
	userAgent := fmt.Sprintf("%s %s/%s", terraformUA, TerraformProviderProductUserAgent, ProviderVersion)
	accountID := data.Get("account_id").(int)

	log.Printf("[INFO] UserAgent: %s", userAgent)

	cfg := Config{
		AdminAPIKey:          adminAPIKey,
		PersonalAPIKey:       personalAPIKey,
		Region:               data.Get("region").(string),
		APIURL:               data.Get("api_url").(string),
		SyntheticsAPIURL:     data.Get("synthetics_api_url").(string),
		NerdGraphAPIURL:      data.Get("nerdgraph_api_url").(string),
		InfrastructureAPIURL: getInfraAPIURL(data),
		userAgent:            userAgent,
		InsecureSkipVerify:   data.Get("insecure_skip_verify").(bool),
		CACertFile:           data.Get("cacert_file").(string),
	}
	log.Println("[INFO] Initializing newrelic-client-go")

	client, err := cfg.Client()
	if err != nil {
		return nil, fmt.Errorf("error initializing newrelic-client-go: %w", err)
	}

	insightsInsertConfig := Config{
		InsightsAccountID: strconv.Itoa(accountID),
		InsightsInsertKey: data.Get("insights_insert_key").(string),
		InsightsInsertURL: data.Get("insights_insert_url").(string),
	}
	clientInsightsInsert, err := insightsInsertConfig.ClientInsightsInsert()
	if err != nil {
		return nil, fmt.Errorf("error initializing New Relic Insights insert client: %w", err)
	}

	providerConfig := ProviderConfig{
		NewClient:            client,
		InsightsInsertClient: clientInsightsInsert,
		PersonalAPIKey:       personalAPIKey,
		AccountID:            accountID,
	}

	return &providerConfig, nil
}

func getInfraAPIURL(data *schema.ResourceData) string {
	newURL, newURLOk := data.GetOk("infrastructure_api_url")

	if newURLOk {
		return newURL.(string)
	}

	return ""
}<|MERGE_RESOLUTION|>--- conflicted
+++ resolved
@@ -142,11 +142,8 @@
 			"newrelic_cloud_aws_integrations":                   resourceNewRelicCloudAwsIntegrations(),
 			"newrelic_cloud_aws_link_account":                   resourceNewRelicCloudAwsAccountLinkAccount(),
 			"newrelic_cloud_azure_link_account":                 resourceNewRelicCloudAzureLinkAccount(),
-<<<<<<< HEAD
 			"newrelic_cloud_azure_integrations":                 resourceNewRelicCloudAzureIntegrations(),
-=======
 			"newrelic_cloud_gcp_integrations":                   resourceNewrelicCloudGcpIntegrations(),
->>>>>>> 64c0cdbb
 			"newrelic_cloud_gcp_link_account":                   resourceNewRelicCloudGcpLinkAccount(),
 			"newrelic_dashboard":                                resourceNewRelicDashboard(),
 			"newrelic_entity_tags":                              resourceNewRelicEntityTags(),
