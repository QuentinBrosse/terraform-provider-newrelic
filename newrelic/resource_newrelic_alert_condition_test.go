package newrelic

import (
	"fmt"
	"regexp"
	"testing"

	"github.com/hashicorp/terraform/helper/acctest"
	"github.com/hashicorp/terraform/helper/resource"
	"github.com/hashicorp/terraform/terraform"
)

func TestAccNewRelicAlertCondition_Basic(t *testing.T) {
	rName := acctest.RandString(5)
	resource.Test(t, resource.TestCase{
		PreCheck:     func() { testAccPreCheck(t) },
		Providers:    testAccProviders,
		CheckDestroy: testAccCheckNewRelicAlertConditionDestroy,
		Steps: []resource.TestStep{
			{
				Config: testAccCheckNewRelicAlertConditionConfig(rName),
				Check: resource.ComposeTestCheckFunc(
					testAccCheckNewRelicAlertConditionExists("newrelic_alert_condition.foo"),
					resource.TestCheckResourceAttr(
						"newrelic_alert_condition.foo", "name", fmt.Sprintf("tf-test-%s", rName)),
					resource.TestCheckResourceAttr(
						"newrelic_alert_condition.foo", "type", "apm_app_metric"),
					resource.TestCheckResourceAttr(
						"newrelic_alert_condition.foo", "enabled", "false"),
					resource.TestCheckResourceAttr(
						"newrelic_alert_condition.foo", "runbook_url", "https://foo.example.com"),
					resource.TestCheckResourceAttr(
						"newrelic_alert_condition.foo", "entities.#", "1"),
					resource.TestCheckResourceAttr(
						"newrelic_alert_condition.foo", "term.#", "1"),
					resource.TestCheckResourceAttr(
						"newrelic_alert_condition.foo", "term.1025554152.duration", "5"),
					resource.TestCheckResourceAttr(
						"newrelic_alert_condition.foo", "term.1025554152.operator", "below"),
					resource.TestCheckResourceAttr(
						"newrelic_alert_condition.foo", "term.1025554152.priority", "critical"),
					resource.TestCheckResourceAttr(
						"newrelic_alert_condition.foo", "term.1025554152.threshold", "0.75"),
					resource.TestCheckResourceAttr(
						"newrelic_alert_condition.foo", "term.1025554152.time_function", "all"),
				),
			},
			{
				Config: testAccCheckNewRelicAlertConditionConfigUpdated(rName),
				Check: resource.ComposeTestCheckFunc(
					testAccCheckNewRelicAlertConditionExists("newrelic_alert_condition.foo"),
					resource.TestCheckResourceAttr(
						"newrelic_alert_condition.foo", "name", fmt.Sprintf("tf-test-updated-%s", rName)),
					resource.TestCheckResourceAttr(
						"newrelic_alert_condition.foo", "enabled", "true"),
					resource.TestCheckResourceAttr(
						"newrelic_alert_condition.foo", "runbook_url", "https://bar.example.com"),
					resource.TestCheckResourceAttr(
						"newrelic_alert_condition.foo", "entities.#", "1"),
					resource.TestCheckResourceAttr(
						"newrelic_alert_condition.foo", "term.#", "1"),
					resource.TestCheckResourceAttr(
						"newrelic_alert_condition.foo", "term.1944209821.duration", "10"),
					resource.TestCheckResourceAttr(
						"newrelic_alert_condition.foo", "term.1944209821.operator", "below"),
					resource.TestCheckResourceAttr(
						"newrelic_alert_condition.foo", "term.1944209821.priority", "critical"),
					resource.TestCheckResourceAttr(
						"newrelic_alert_condition.foo", "term.1944209821.threshold", "0.65"),
					resource.TestCheckResourceAttr(
						"newrelic_alert_condition.foo", "term.1944209821.time_function", "all"),
				),
			},
		},
	})
}

func TestAccNewRelicAlertCondition_ZeroThreshold(t *testing.T) {
	rName := acctest.RandString(5)
	resource.Test(t, resource.TestCase{
		PreCheck:     func() { testAccPreCheck(t) },
		Providers:    testAccProviders,
		CheckDestroy: testAccCheckNewRelicAlertConditionDestroy,
		Steps: []resource.TestStep{
			{
				Config: testAccCheckNewRelicAlertConditionConfigZeroThreshold(rName),
				Check: resource.ComposeTestCheckFunc(
					testAccCheckNewRelicAlertConditionExists("newrelic_alert_condition.foo"),
					resource.TestCheckResourceAttr(
						"newrelic_alert_condition.foo", "name", fmt.Sprintf("tf-test-%s", rName)),
					resource.TestCheckResourceAttr(
						"newrelic_alert_condition.foo", "enabled", "false"),
					resource.TestCheckResourceAttr(
						"newrelic_alert_condition.foo", "type", "apm_app_metric"),
					resource.TestCheckResourceAttr(
						"newrelic_alert_condition.foo", "runbook_url", "https://foo.example.com"),
					resource.TestCheckResourceAttr(
						"newrelic_alert_condition.foo", "entities.#", "1"),
					resource.TestCheckResourceAttr(
						"newrelic_alert_condition.foo", "term.#", "1"),
					resource.TestCheckResourceAttr(
						"newrelic_alert_condition.foo", "term.971858588.duration", "5"),
					resource.TestCheckResourceAttr(
						"newrelic_alert_condition.foo", "term.971858588.operator", "below"),
					resource.TestCheckResourceAttr(
						"newrelic_alert_condition.foo", "term.971858588.priority", "critical"),
					resource.TestCheckResourceAttr(
						"newrelic_alert_condition.foo", "term.971858588.threshold", "0"),
					resource.TestCheckResourceAttr(
						"newrelic_alert_condition.foo", "term.971858588.time_function", "all"),
				),
			},
		},
	})
}

func TestAccNewRelicAlertCondition_import(t *testing.T) {
	resourceName := "newrelic_alert_condition.foo"
	rName := acctest.RandString(5)

	resource.Test(t, resource.TestCase{
		PreCheck:     func() { testAccPreCheck(t) },
		Providers:    testAccProviders,
		CheckDestroy: testAccCheckNewRelicAlertConditionDestroy,
		Steps: []resource.TestStep{
			{
				Config: testAccCheckNewRelicAlertConditionConfig(rName),
			},

			{
				ResourceName:      resourceName,
				ImportState:       true,
				ImportStateVerify: true,
			},
		},
	})
}

func TestAccNewRelicAlertCondition_nameGreaterThan64Char(t *testing.T) {
	expectedErrorMsg, _ := regexp.Compile("expected length of name to be in the range \\(1 \\- 64\\)")
	resource.Test(t, resource.TestCase{
		IsUnitTest: true,
		Providers:  testAccProviders,
		Steps: []resource.TestStep{
			resource.TestStep{
				Config:      testAccCheckNewRelicAlertConditionConfig("really-long-name-longer-than-sixty-four-characters-so-it-causes-an-error"),
				ExpectError: expectedErrorMsg,
			},
		},
	})
}

func testAccCheckNewRelicAlertConditionDestroy(s *terraform.State) error {
	client := testAccProvider.Meta().(*ProviderConfig).Client
	for _, r := range s.RootModule().Resources {
		if r.Type != "newrelic_alert_condition" {
			continue
		}

		ids, err := parseIDs(r.Primary.ID, 2)
		if err != nil {
			return err
		}

		policyID := ids[0]
		id := ids[1]

		_, err = client.GetAlertCondition(policyID, id)
		if err == nil {
			return fmt.Errorf("Alert condition still exists")
		}

	}
	return nil
}

func testAccCheckNewRelicAlertConditionExists(n string) resource.TestCheckFunc {
	return func(s *terraform.State) error {
		rs, ok := s.RootModule().Resources[n]
		if !ok {
			return fmt.Errorf("Not found: %s", n)
		}
		if rs.Primary.ID == "" {
			return fmt.Errorf("No alert condition ID is set")
		}

		client := testAccProvider.Meta().(*ProviderConfig).Client

		ids, err := parseIDs(rs.Primary.ID, 2)
		if err != nil {
			return err
		}

		policyID := ids[0]
		id := ids[1]

		found, err := client.GetAlertCondition(policyID, id)
		if err != nil {
			return err
		}

		if found.ID != id {
			return fmt.Errorf("Alert condition not found: %v - %v", id, found)
		}

		return nil
	}
}

<<<<<<< HEAD
func TestErrorThrownUponConditionNameGreaterThan64Char(t *testing.T) {
	expectedErrorMsg, _ := regexp.Compile("expected length of name to be in the range \\(1 \\- 64\\)")
	rName := acctest.RandString(5)
	resource.Test(t, resource.TestCase{
		IsUnitTest: true,
		Providers:  testAccProviders,
		Steps: []resource.TestStep{
			{
				Config:      testErrorThrownUponConditionNameGreaterThan64Char(rName),
				ExpectError: expectedErrorMsg,
			},
		},
	})
}

=======
>>>>>>> ea4fa9e9
func testAccCheckNewRelicAlertConditionConfig(rName string) string {
	return fmt.Sprintf(`
data "newrelic_application" "app" {
	name = "%[2]s"
}

resource "newrelic_alert_policy" "foo" {
  name = "tf-test-%[1]s"
}

resource "newrelic_alert_condition" "foo" {
  policy_id = "${newrelic_alert_policy.foo.id}"

  name            = "tf-test-%[1]s"
  enabled         = false
  type            = "apm_app_metric"
  entities        = ["${data.newrelic_application.app.id}"]
  metric          = "apdex"
  runbook_url     = "https://foo.example.com"
  condition_scope = "application"

  term {
    duration      = 5
    operator      = "below"
    priority      = "critical"
    threshold     = "0.75"
    time_function = "all"
  }
}
`, rName, testAccExpectedApplicationName)
}

func testAccCheckNewRelicAlertConditionConfigUpdated(rName string) string {
	return fmt.Sprintf(`
data "newrelic_application" "app" {
	name = "%[2]s"
}

resource "newrelic_alert_policy" "foo" {
  name = "tf-test-updated-%[1]s"
}

resource "newrelic_alert_condition" "foo" {
  policy_id = "${newrelic_alert_policy.foo.id}"

  name            = "tf-test-updated-%[1]s"
  enabled         = true  
  type            = "apm_app_metric"
  entities        = ["${data.newrelic_application.app.id}"]
  metric          = "apdex"
  runbook_url     = "https://bar.example.com"
  condition_scope = "application"

  term {
    duration      = 10
    operator      = "below"
    priority      = "critical"
    threshold     = "0.65"
    time_function = "all"
  }
}
`, rName, testAccExpectedApplicationName)
}

func testAccCheckNewRelicAlertConditionConfigZeroThreshold(rName string) string {
	return fmt.Sprintf(`
data "newrelic_application" "app" {
	name = "%[2]s"
}

resource "newrelic_alert_policy" "foo" {
  name = "tf-test-%[1]s"
}

resource "newrelic_alert_condition" "foo" {
  policy_id = "${newrelic_alert_policy.foo.id}"

  name            = "tf-test-%[1]s"
  enabled         = false  
  type            = "apm_app_metric"
  entities        = ["${data.newrelic_application.app.id}"]
  metric          = "apdex"
  runbook_url     = "https://foo.example.com"
  condition_scope = "application"

  term {
    duration      = 5
    operator      = "below"
    priority      = "critical"
    threshold     = "0"
    time_function = "all"
  }
}
`, rName, testAccExpectedApplicationName)
<<<<<<< HEAD
}

func testErrorThrownUponConditionNameGreaterThan64Char(resourceName string) string {
	return fmt.Sprintf(`
resource "newrelic_alert_policy" "foo" {
  name = "tf-test-%[1]s"
}
resource "newrelic_alert_condition" "foo" {
  policy_id = "${newrelic_alert_policy.foo.id}"
  name            = "really-long-name-that-is-more-than-sixtyfour-characters-long-tf-test-%[1]s"
  type            = "apm_app_metric"
  entities        = ["12345"]
  metric          = "apdex"
  runbook_url     = "https://foo.example.com"
  condition_scope = "application"
  term {
    duration      = 5
    operator      = "below"
    priority      = "critical"
    threshold     = "0.75"
    time_function = "all"
  }
}
`, resourceName, testAccExpectedApplicationName)
}

func TestErrorThrownUponConditionNameLessThan1Char(t *testing.T) {
	expectedErrorMsg, _ := regexp.Compile("expected length of name to be in the range \\(1 \\- 64\\)")
	resource.Test(t, resource.TestCase{
		IsUnitTest: true,
		Providers:  testAccProviders,
		Steps: []resource.TestStep{
			{
				Config:      testErrorThrownUponConditionNameLessThan1Char(),
				ExpectError: expectedErrorMsg,
			},
		},
	})
}

func testErrorThrownUponConditionNameLessThan1Char() string {
	return `
resource "newrelic_alert_policy" "foo" {
  name = "tf-test-%[1]s"
}
resource "newrelic_alert_condition" "foo" {
  policy_id = "${newrelic_alert_policy.foo.id}"
  name            = ""
  type            = "apm_app_metric"
  entities        = ["12345"]
  metric          = "apdex"
  runbook_url     = "https://foo.example.com"
  condition_scope = "application"
  term {
    duration      = 5
    operator      = "below"
    priority      = "critical"
    threshold     = "0.75"
    time_function = "all"
  }
}
`
}

// TODO: const testAccCheckNewRelicAlertConditionConfigMulti = `
=======
}
>>>>>>> ea4fa9e9
<|MERGE_RESOLUTION|>--- conflicted
+++ resolved
@@ -207,7 +207,6 @@
 	}
 }
 
-<<<<<<< HEAD
 func TestErrorThrownUponConditionNameGreaterThan64Char(t *testing.T) {
 	expectedErrorMsg, _ := regexp.Compile("expected length of name to be in the range \\(1 \\- 64\\)")
 	rName := acctest.RandString(5)
@@ -223,8 +222,6 @@
 	})
 }
 
-=======
->>>>>>> ea4fa9e9
 func testAccCheckNewRelicAlertConditionConfig(rName string) string {
 	return fmt.Sprintf(`
 data "newrelic_application" "app" {
@@ -319,7 +316,6 @@
   }
 }
 `, rName, testAccExpectedApplicationName)
-<<<<<<< HEAD
 }
 
 func testErrorThrownUponConditionNameGreaterThan64Char(resourceName string) string {
@@ -384,7 +380,4 @@
 `
 }
 
-// TODO: const testAccCheckNewRelicAlertConditionConfigMulti = `
-=======
-}
->>>>>>> ea4fa9e9
+// TODO: const testAccCheckNewRelicAlertConditionConfigMulti = `