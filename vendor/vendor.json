{
	"comment": "",
	"ignore": "appengine test github.com/hashicorp/nomad/ github.com/hashicorp/terraform/backend",
	"package": [
		{
			"checksumSHA1": "FIL83loX9V9APvGQIjJpbxq53F0=",
			"path": "github.com/apparentlymart/go-cidr/cidr",
			"revision": "7e4b007599d4e2076d9a81be723b3912852dda2c",
			"revisionTime": "2017-04-18T07:21:50Z"
		},
		{
			"checksumSHA1": "+2yCNqbcf7VcavAptooQReTGiHY=",
			"path": "github.com/apparentlymart/go-rundeck-api",
			"revision": "f6af74d34d1ef69a511c59173876fc1174c11f0d",
			"revisionTime": "2016-08-26T14:30:32Z"
		},
		{
			"checksumSHA1": "fFU9OeM0pKWGL3D+Fa3PmHSjjLg=",
			"path": "github.com/aws/aws-sdk-go/aws",
			"revision": "be4fa13e47938e4801fada8c8ca3d1867ad3dcb3",
			"revisionTime": "2017-06-02T18:54:01Z",
			"version": "v1.8.34",
			"versionExact": "v1.8.34"
		},
		{
			"checksumSHA1": "Y9W+4GimK4Fuxq+vyIskVYFRnX4=",
			"path": "github.com/aws/aws-sdk-go/aws/awserr",
			"revision": "be4fa13e47938e4801fada8c8ca3d1867ad3dcb3",
			"revisionTime": "2017-06-02T18:54:01Z",
			"version": "v1.8.34",
			"versionExact": "v1.8.34"
		},
		{
			"checksumSHA1": "yyYr41HZ1Aq0hWc3J5ijXwYEcac=",
			"path": "github.com/aws/aws-sdk-go/aws/awsutil",
			"revision": "be4fa13e47938e4801fada8c8ca3d1867ad3dcb3",
			"revisionTime": "2017-06-02T18:54:01Z",
			"version": "v1.8.34",
			"versionExact": "v1.8.34"
		},
		{
			"checksumSHA1": "gcA6wFbLBJLLO/6g+AH9QoQQX1U=",
			"path": "github.com/aws/aws-sdk-go/aws/client",
			"revision": "be4fa13e47938e4801fada8c8ca3d1867ad3dcb3",
			"revisionTime": "2017-06-02T18:54:01Z",
			"version": "v1.8.34",
			"versionExact": "v1.8.34"
		},
		{
			"checksumSHA1": "ieAJ+Cvp/PKv1LpUEnUXpc3OI6E=",
			"path": "github.com/aws/aws-sdk-go/aws/client/metadata",
			"revision": "be4fa13e47938e4801fada8c8ca3d1867ad3dcb3",
			"revisionTime": "2017-06-02T18:54:01Z",
			"version": "v1.8.34",
			"versionExact": "v1.8.34"
		},
		{
			"checksumSHA1": "7/8j/q0TWtOgXyvEcv4B2Dhl00o=",
			"path": "github.com/aws/aws-sdk-go/aws/corehandlers",
			"revision": "be4fa13e47938e4801fada8c8ca3d1867ad3dcb3",
			"revisionTime": "2017-06-02T18:54:01Z",
			"version": "v1.8.34",
			"versionExact": "v1.8.34"
		},
		{
			"checksumSHA1": "Y+cPwQL0dZMyqp3wI+KJWmA9KQ8=",
			"path": "github.com/aws/aws-sdk-go/aws/credentials",
			"revision": "be4fa13e47938e4801fada8c8ca3d1867ad3dcb3",
			"revisionTime": "2017-06-02T18:54:01Z",
			"version": "v1.8.34",
			"versionExact": "v1.8.34"
		},
		{
			"checksumSHA1": "u3GOAJLmdvbuNUeUEcZSEAOeL/0=",
			"path": "github.com/aws/aws-sdk-go/aws/credentials/ec2rolecreds",
			"revision": "be4fa13e47938e4801fada8c8ca3d1867ad3dcb3",
			"revisionTime": "2017-06-02T18:54:01Z",
			"version": "v1.8.34",
			"versionExact": "v1.8.34"
		},
		{
			"checksumSHA1": "NUJUTWlc1sV8b7WjfiYc4JZbXl0=",
			"path": "github.com/aws/aws-sdk-go/aws/credentials/endpointcreds",
			"revision": "be4fa13e47938e4801fada8c8ca3d1867ad3dcb3",
			"revisionTime": "2017-06-02T18:54:01Z",
			"version": "v1.8.34",
			"versionExact": "v1.8.34"
		},
		{
			"checksumSHA1": "JEYqmF83O5n5bHkupAzA6STm0no=",
			"path": "github.com/aws/aws-sdk-go/aws/credentials/stscreds",
			"revision": "be4fa13e47938e4801fada8c8ca3d1867ad3dcb3",
			"revisionTime": "2017-06-02T18:54:01Z",
			"version": "v1.8.34",
			"versionExact": "v1.8.34"
		},
		{
			"checksumSHA1": "ZdtYh3ZHSgP/WEIaqwJHTEhpkbs=",
			"path": "github.com/aws/aws-sdk-go/aws/defaults",
			"revision": "be4fa13e47938e4801fada8c8ca3d1867ad3dcb3",
			"revisionTime": "2017-06-02T18:54:01Z",
			"version": "v1.8.34",
			"versionExact": "v1.8.34"
		},
		{
			"checksumSHA1": "/EXbk/z2TWjWc1Hvb4QYs3Wmhb8=",
			"path": "github.com/aws/aws-sdk-go/aws/ec2metadata",
			"revision": "be4fa13e47938e4801fada8c8ca3d1867ad3dcb3",
			"revisionTime": "2017-06-02T18:54:01Z",
			"version": "v1.8.34",
			"versionExact": "v1.8.34"
		},
		{
			"checksumSHA1": "vaHB7ND2ZMMwBwrdT0KJUKT1VaM=",
			"path": "github.com/aws/aws-sdk-go/aws/endpoints",
			"revision": "be4fa13e47938e4801fada8c8ca3d1867ad3dcb3",
			"revisionTime": "2017-06-02T18:54:01Z",
			"version": "v1.8.34",
			"versionExact": "v1.8.34"
		},
		{
			"checksumSHA1": "Utpqcq3J2hqoaKEsjI7kDF9bUkg=",
			"path": "github.com/aws/aws-sdk-go/aws/request",
			"revision": "be4fa13e47938e4801fada8c8ca3d1867ad3dcb3",
			"revisionTime": "2017-06-02T18:54:01Z",
			"version": "v1.8.34",
			"versionExact": "v1.8.34"
		},
		{
			"checksumSHA1": "Y20DEtMtbfE9qTtmoi2NYV1x7aA=",
			"path": "github.com/aws/aws-sdk-go/aws/session",
			"revision": "be4fa13e47938e4801fada8c8ca3d1867ad3dcb3",
			"revisionTime": "2017-06-02T18:54:01Z",
			"version": "v1.8.34",
			"versionExact": "v1.8.34"
		},
		{
			"checksumSHA1": "SvIsunO8D9MEKbetMENA4WRnyeE=",
			"path": "github.com/aws/aws-sdk-go/aws/signer/v4",
			"revision": "be4fa13e47938e4801fada8c8ca3d1867ad3dcb3",
			"revisionTime": "2017-06-02T18:54:01Z",
			"version": "v1.8.34",
			"versionExact": "v1.8.34"
		},
		{
			"checksumSHA1": "04ypv4x12l4q0TksA1zEVsmgpvw=",
			"path": "github.com/aws/aws-sdk-go/internal/shareddefaults",
			"revision": "be4fa13e47938e4801fada8c8ca3d1867ad3dcb3",
			"revisionTime": "2017-06-02T18:54:01Z",
			"version": "v1.8.34",
			"versionExact": "v1.8.34"
		},
		{
			"checksumSHA1": "wk7EyvDaHwb5qqoOP/4d3cV0708=",
			"path": "github.com/aws/aws-sdk-go/private/protocol",
			"revision": "be4fa13e47938e4801fada8c8ca3d1867ad3dcb3",
			"revisionTime": "2017-06-02T18:54:01Z",
			"version": "v1.8.34",
			"versionExact": "v1.8.34"
		},
		{
			"checksumSHA1": "ZqY5RWavBLWTo6j9xqdyBEaNFRk=",
			"path": "github.com/aws/aws-sdk-go/private/protocol/query",
			"revision": "be4fa13e47938e4801fada8c8ca3d1867ad3dcb3",
			"revisionTime": "2017-06-02T18:54:01Z",
			"version": "v1.8.34",
			"versionExact": "v1.8.34"
		},
		{
			"checksumSHA1": "Drt1JfLMa0DQEZLWrnMlTWaIcC8=",
			"path": "github.com/aws/aws-sdk-go/private/protocol/query/queryutil",
			"revision": "be4fa13e47938e4801fada8c8ca3d1867ad3dcb3",
			"revisionTime": "2017-06-02T18:54:01Z",
			"version": "v1.8.34",
			"versionExact": "v1.8.34"
		},
		{
			"checksumSHA1": "VCTh+dEaqqhog5ncy/WTt9+/gFM=",
			"path": "github.com/aws/aws-sdk-go/private/protocol/rest",
			"revision": "be4fa13e47938e4801fada8c8ca3d1867ad3dcb3",
			"revisionTime": "2017-06-02T18:54:01Z",
			"version": "v1.8.34",
			"versionExact": "v1.8.34"
		},
		{
			"checksumSHA1": "ODo+ko8D6unAxZuN1jGzMcN4QCc=",
			"path": "github.com/aws/aws-sdk-go/private/protocol/restxml",
			"revision": "be4fa13e47938e4801fada8c8ca3d1867ad3dcb3",
			"revisionTime": "2017-06-02T18:54:01Z",
			"version": "v1.8.34",
			"versionExact": "v1.8.34"
		},
		{
			"checksumSHA1": "0qYPUga28aQVkxZgBR3Z86AbGUQ=",
			"path": "github.com/aws/aws-sdk-go/private/protocol/xml/xmlutil",
			"revision": "be4fa13e47938e4801fada8c8ca3d1867ad3dcb3",
			"revisionTime": "2017-06-02T18:54:01Z",
			"version": "v1.8.34",
			"versionExact": "v1.8.34"
		},
		{
			"checksumSHA1": "krqUUMDYRN2ohYcumxZl8BTR5EQ=",
			"path": "github.com/aws/aws-sdk-go/service/s3",
			"revision": "be4fa13e47938e4801fada8c8ca3d1867ad3dcb3",
			"revisionTime": "2017-06-02T18:54:01Z",
			"version": "v1.8.34",
			"versionExact": "v1.8.34"
		},
		{
			"checksumSHA1": "VH5y62f+SDyEIqnTibiPtQ687i8=",
			"path": "github.com/aws/aws-sdk-go/service/sts",
			"revision": "be4fa13e47938e4801fada8c8ca3d1867ad3dcb3",
			"revisionTime": "2017-06-02T18:54:01Z",
			"version": "v1.8.34",
			"versionExact": "v1.8.34"
		},
		{
			"checksumSHA1": "nqw2Qn5xUklssHTubS5HDvEL9L4=",
			"path": "github.com/bgentry/go-netrc/netrc",
			"revision": "9fd32a8b3d3d3f9d43c341bfe098430e07609480",
			"revisionTime": "2014-04-22T17:41:19Z"
		},
		{
			"checksumSHA1": "OT4XN9z5k69e2RsMSpwW74B+yk4=",
			"path": "github.com/blang/semver",
			"revision": "2ee87856327ba09384cabd113bc6b5d174e9ec0f",
			"revisionTime": "2017-07-27T06:48:18Z"
		},
		{
			"checksumSHA1": "dvabztWVQX8f6oMLRyv4dLH+TGY=",
			"path": "github.com/davecgh/go-spew/spew",
			"revision": "346938d642f2ec3594ed81d874461961cd0faa76",
			"revisionTime": "2016-10-29T20:57:26Z"
		},
		{
			"checksumSHA1": "BCv50o5pDkoSG3vYKOSai1Z8p3w=",
			"path": "github.com/fsouza/go-dockerclient",
			"revision": "1d4f4ae73768d3ca16a6fb964694f58dc5eba601",
			"revisionTime": "2016-04-27T17:25:47Z",
			"tree": true
		},
		{
			"checksumSHA1": "1K+xrZ1PBez190iGt5OnMtGdih4=",
			"comment": "v1.8.6",
			"path": "github.com/go-ini/ini",
			"revision": "766e555c68dc8bda90d197ee8946c37519c19409",
			"revisionTime": "2017-01-17T13:00:17Z"
		},
		{
			"checksumSHA1": "cdOCt0Yb+hdErz8NAQqayxPmRsY=",
			"path": "github.com/hashicorp/errwrap",
			"revision": "7554cd9344cec97297fa6649b055a8c98c2a1e55"
		},
		{
			"checksumSHA1": "b8F628srIitj5p7Y130xc9k0QWs=",
			"path": "github.com/hashicorp/go-cleanhttp",
			"revision": "3573b8b52aa7b37b9358d966a898feb387f62437",
			"revisionTime": "2017-02-11T01:34:15Z"
		},
		{
			"checksumSHA1": "nsL2kI426RMuq1jw15e7igFqdIY=",
			"path": "github.com/hashicorp/go-getter",
			"revision": "c3d66e76678dce180a7b452653472f949aedfbcd",
			"revisionTime": "2017-02-07T21:55:32Z"
		},
		{
			"checksumSHA1": "9J+kDr29yDrwsdu2ULzewmqGjpA=",
			"path": "github.com/hashicorp/go-getter/helper/url",
			"revision": "c3d66e76678dce180a7b452653472f949aedfbcd",
			"revisionTime": "2017-02-07T21:55:32Z"
		},
		{
			"checksumSHA1": "lrSl49G23l6NhfilxPM0XFs5rZo=",
			"path": "github.com/hashicorp/go-multierror",
			"revision": "d30f09973e19c1dfcd120b2d9c4f168e68d6b5d5"
		},
		{
			"checksumSHA1": "b0nQutPMJHeUmz4SjpreotAo6Yk=",
			"path": "github.com/hashicorp/go-plugin",
			"revision": "f72692aebca2008343a9deb06ddb4b17f7051c15",
			"revisionTime": "2017-02-17T16:27:05Z"
		},
		{
			"checksumSHA1": "85XUnluYJL7F55ptcwdmN8eSOsk=",
			"path": "github.com/hashicorp/go-uuid",
			"revision": "36289988d83ca270bc07c234c36f364b0dd9c9a7"
		},
		{
			"checksumSHA1": "EcZfls6vcqjasWV/nBlu+C+EFmc=",
			"path": "github.com/hashicorp/go-version",
			"revision": "e96d3840402619007766590ecea8dd7af1292276",
			"revisionTime": "2016-10-31T18:26:05Z"
		},
		{
			"checksumSHA1": "o3XZZdOnSnwQSpYw215QV75ZDeI=",
			"path": "github.com/hashicorp/hcl",
			"revision": "a4b07c25de5ff55ad3b8936cea69a79a3d95a855",
			"revisionTime": "2017-05-04T19:02:34Z"
		},
		{
			"checksumSHA1": "XQmjDva9JCGGkIecOgwtBEMCJhU=",
			"path": "github.com/hashicorp/hcl/hcl/ast",
			"revision": "a4b07c25de5ff55ad3b8936cea69a79a3d95a855",
			"revisionTime": "2017-05-04T19:02:34Z"
		},
		{
			"checksumSHA1": "teokXoyRXEJ0vZHOWBD11l5YFNI=",
			"path": "github.com/hashicorp/hcl/hcl/parser",
			"revision": "a4b07c25de5ff55ad3b8936cea69a79a3d95a855",
			"revisionTime": "2017-05-04T19:02:34Z"
		},
		{
			"checksumSHA1": "z6wdP4mRw4GVjShkNHDaOWkbxS0=",
			"path": "github.com/hashicorp/hcl/hcl/scanner",
			"revision": "a4b07c25de5ff55ad3b8936cea69a79a3d95a855",
			"revisionTime": "2017-05-04T19:02:34Z"
		},
		{
			"checksumSHA1": "oS3SCN9Wd6D8/LG0Yx1fu84a7gI=",
			"path": "github.com/hashicorp/hcl/hcl/strconv",
			"revision": "a4b07c25de5ff55ad3b8936cea69a79a3d95a855",
			"revisionTime": "2017-05-04T19:02:34Z"
		},
		{
			"checksumSHA1": "c6yprzj06ASwCo18TtbbNNBHljA=",
			"path": "github.com/hashicorp/hcl/hcl/token",
			"revision": "a4b07c25de5ff55ad3b8936cea69a79a3d95a855",
			"revisionTime": "2017-05-04T19:02:34Z"
		},
		{
			"checksumSHA1": "PwlfXt7mFS8UYzWxOK5DOq0yxS0=",
			"path": "github.com/hashicorp/hcl/json/parser",
			"revision": "a4b07c25de5ff55ad3b8936cea69a79a3d95a855",
			"revisionTime": "2017-05-04T19:02:34Z"
		},
		{
			"checksumSHA1": "YdvFsNOMSWMLnY6fcliWQa0O5Fw=",
			"path": "github.com/hashicorp/hcl/json/scanner",
			"revision": "a4b07c25de5ff55ad3b8936cea69a79a3d95a855",
			"revisionTime": "2017-05-04T19:02:34Z"
		},
		{
			"checksumSHA1": "fNlXQCQEnb+B3k5UDL/r15xtSJY=",
			"path": "github.com/hashicorp/hcl/json/token",
			"revision": "a4b07c25de5ff55ad3b8936cea69a79a3d95a855",
			"revisionTime": "2017-05-04T19:02:34Z"
		},
		{
			"checksumSHA1": "M09yxoBoCEtG7EcHR8aEWLzMMJc=",
			"path": "github.com/hashicorp/hil",
			"revision": "fac2259da677551de1fb92b844c4d020a38d8468",
			"revisionTime": "2017-05-12T21:33:05Z"
		},
		{
			"checksumSHA1": "0S0KeBcfqVFYBPeZkuJ4fhQ5mCA=",
			"path": "github.com/hashicorp/hil/ast",
			"revision": "fac2259da677551de1fb92b844c4d020a38d8468",
			"revisionTime": "2017-05-12T21:33:05Z"
		},
		{
			"checksumSHA1": "P5PZ3k7SmqWmxgJ8Q0gLzeNpGhE=",
			"path": "github.com/hashicorp/hil/parser",
			"revision": "fac2259da677551de1fb92b844c4d020a38d8468",
			"revisionTime": "2017-05-12T21:33:05Z"
		},
		{
			"checksumSHA1": "DC1k5kOua4oFqmo+JRt0YzfP44o=",
			"path": "github.com/hashicorp/hil/scanner",
			"revision": "fac2259da677551de1fb92b844c4d020a38d8468",
			"revisionTime": "2017-05-12T21:33:05Z"
		},
		{
			"checksumSHA1": "vt+P9D2yWDO3gdvdgCzwqunlhxU=",
			"path": "github.com/hashicorp/logutils",
			"revision": "0dc08b1671f34c4250ce212759ebd880f743d883",
			"revisionTime": "2015-06-09T07:04:31Z"
		},
		{
			"checksumSHA1": "KPrCMDPNcLmO7K6xPcJSl86LwPk=",
			"path": "github.com/hashicorp/terraform/config",
			"revision": "2041053ee9444fa8175a298093b55a89586a1823",
			"revisionTime": "2017-08-02T18:39:14Z",
			"version": "v0.10.0",
			"versionExact": "v0.10.0"
		},
		{
			"checksumSHA1": "uPCJ6seQo9kvoNSfwNWKX9KzVMk=",
			"path": "github.com/hashicorp/terraform/config/module",
			"revision": "2041053ee9444fa8175a298093b55a89586a1823",
			"revisionTime": "2017-08-02T18:39:14Z",
			"version": "v0.10.0",
			"versionExact": "v0.10.0"
		},
		{
			"checksumSHA1": "w+l+UGTmwYNJ+L0p2vTd6+yqjok=",
			"path": "github.com/hashicorp/terraform/dag",
			"revision": "2041053ee9444fa8175a298093b55a89586a1823",
			"revisionTime": "2017-08-02T18:39:14Z",
			"version": "v0.10.0",
			"versionExact": "v0.10.0"
		},
		{
			"checksumSHA1": "P8gNPDuOzmiK4Lz9xG7OBy4Rlm8=",
			"path": "github.com/hashicorp/terraform/flatmap",
			"revision": "2041053ee9444fa8175a298093b55a89586a1823",
			"revisionTime": "2017-08-02T18:39:14Z",
			"version": "v0.10.0",
			"versionExact": "v0.10.0"
		},
		{
			"checksumSHA1": "zx5DLo5aV0xDqxGTzSibXg7HHAA=",
			"path": "github.com/hashicorp/terraform/helper/acctest",
			"revision": "2041053ee9444fa8175a298093b55a89586a1823",
			"revisionTime": "2017-08-02T18:39:14Z",
			"version": "v0.10.0",
			"versionExact": "v0.10.0"
		},
		{
			"checksumSHA1": "uT6Q9RdSRAkDjyUgQlJ2XKJRab4=",
			"path": "github.com/hashicorp/terraform/helper/config",
			"revision": "2041053ee9444fa8175a298093b55a89586a1823",
			"revisionTime": "2017-08-02T18:39:14Z",
			"version": "v0.10.0",
			"versionExact": "v0.10.0"
		},
		{
			"checksumSHA1": "Vbo55GDzPgG/L/+W2pcvDhxrPZc=",
			"path": "github.com/hashicorp/terraform/helper/experiment",
			"revision": "2041053ee9444fa8175a298093b55a89586a1823",
			"revisionTime": "2017-08-02T18:39:14Z",
			"version": "v0.10.0",
			"versionExact": "v0.10.0"
		},
		{
			"checksumSHA1": "BmIPKTr0zDutSJdyq7pYXrK1I3E=",
			"path": "github.com/hashicorp/terraform/helper/hashcode",
			"revision": "2041053ee9444fa8175a298093b55a89586a1823",
			"revisionTime": "2017-08-02T18:39:14Z",
			"version": "v0.10.0",
			"versionExact": "v0.10.0"
		},
		{
			"checksumSHA1": "B267stWNQd0/pBTXHfI/tJsxzfc=",
			"path": "github.com/hashicorp/terraform/helper/hilmapstructure",
			"revision": "2041053ee9444fa8175a298093b55a89586a1823",
			"revisionTime": "2017-08-02T18:39:14Z",
			"version": "v0.10.0",
			"versionExact": "v0.10.0"
		},
		{
			"checksumSHA1": "2wJa9F3BGlbe2DNqH5lb5POayRI=",
			"path": "github.com/hashicorp/terraform/helper/logging",
			"revision": "2041053ee9444fa8175a298093b55a89586a1823",
			"revisionTime": "2017-08-02T18:39:14Z",
			"version": "v0.10.0",
			"versionExact": "v0.10.0"
		},
		{
			"checksumSHA1": "dhU2woQaSEI2OnbYLdkHxf7/nu8=",
			"path": "github.com/hashicorp/terraform/helper/resource",
			"revision": "2041053ee9444fa8175a298093b55a89586a1823",
			"revisionTime": "2017-08-02T18:39:14Z",
			"version": "v0.10.0",
			"versionExact": "v0.10.0"
		},
		{
			"checksumSHA1": "0smlb90amL15c/6nWtW4DV6Lqh8=",
			"path": "github.com/hashicorp/terraform/helper/schema",
			"revision": "2041053ee9444fa8175a298093b55a89586a1823",
			"revisionTime": "2017-08-02T18:39:14Z",
			"version": "v0.10.0",
			"versionExact": "v0.10.0"
		},
		{
			"checksumSHA1": "1yCGh/Wl4H4ODBBRmIRFcV025b0=",
			"path": "github.com/hashicorp/terraform/helper/shadow",
			"revision": "2041053ee9444fa8175a298093b55a89586a1823",
			"revisionTime": "2017-08-02T18:39:14Z",
			"version": "v0.10.0",
			"versionExact": "v0.10.0"
		},
		{
			"checksumSHA1": "Fzbv+N7hFXOtrR6E7ZcHT3jEE9s=",
			"path": "github.com/hashicorp/terraform/helper/structure",
			"revision": "2041053ee9444fa8175a298093b55a89586a1823",
			"revisionTime": "2017-08-02T18:39:14Z",
			"version": "v0.10.0",
			"versionExact": "v0.10.0"
		},
		{
			"checksumSHA1": "qsI85GvNukAIUv+kcy8CdgP7um8=",
			"path": "github.com/hashicorp/terraform/helper/validation",
			"revision": "2041053ee9444fa8175a298093b55a89586a1823",
			"revisionTime": "2017-08-02T18:39:14Z",
			"version": "v0.10.0",
			"versionExact": "v0.10.0"
		},
		{
			"checksumSHA1": "yFWmdS6yEJZpRJzUqd/mULqCYGk=",
			"path": "github.com/hashicorp/terraform/moduledeps",
			"revision": "5bcc1bae5925f44208a83279b6d4d250da01597b",
			"revisionTime": "2017-08-09T21:54:59Z"
		},
		{
			"checksumSHA1": "4ODNVUds3lyBf7gV02X1EeYR4GA=",
			"path": "github.com/hashicorp/terraform/plugin",
			"revision": "2041053ee9444fa8175a298093b55a89586a1823",
			"revisionTime": "2017-08-02T18:39:14Z",
			"version": "v0.10.0",
			"versionExact": "v0.10.0"
		},
		{
			"checksumSHA1": "mujz3BDg1X82ynvJncCFUT6/7XI=",
			"path": "github.com/hashicorp/terraform/plugin/discovery",
			"revision": "2041053ee9444fa8175a298093b55a89586a1823",
			"revisionTime": "2017-08-02T18:39:14Z",
			"version": "v0.10.0",
			"versionExact": "v0.10.0"
		},
		{
			"checksumSHA1": "ksfNQjZs/6llziARojABd6iuvdw=",
			"path": "github.com/hashicorp/terraform/terraform",
			"revision": "2041053ee9444fa8175a298093b55a89586a1823",
			"revisionTime": "2017-08-02T18:39:14Z",
			"version": "v0.10.0",
			"versionExact": "v0.10.0"
		},
		{
			"checksumSHA1": "ZhK6IO2XN81Y+3RAjTcVm1Ic7oU=",
			"path": "github.com/hashicorp/yamux",
			"revision": "d1caa6c97c9fc1cc9e83bbe34d0603f9ff0ce8bd",
			"revisionTime": "2016-07-20T23:31:40Z"
		},
		{
			"checksumSHA1": "0ZrwvB6KoGPj2PoDNSEJwxQ6Mog=",
			"comment": "0.2.2-2-gc01cf91",
			"path": "github.com/jmespath/go-jmespath",
			"revision": "bd40a432e4c76585ef6b72d3fd96fb9b6dc7b68d",
			"revisionTime": "2016-08-03T19:07:31Z"
		},
		{
			"checksumSHA1": "guxbLo8KHHBeM0rzou4OTzzpDNs=",
			"path": "github.com/mitchellh/copystructure",
			"revision": "5af94aef99f597e6a9e1f6ac6be6ce0f3c96b49d",
			"revisionTime": "2016-10-13T19:53:42Z"
		},
		{
			"checksumSHA1": "V/quM7+em2ByJbWBLOsEwnY3j/Q=",
			"path": "github.com/mitchellh/go-homedir",
			"revision": "b8bc1bf767474819792c23f32d8286a45736f1c6",
			"revisionTime": "2016-12-03T19:45:07Z"
		},
		{
			"checksumSHA1": "xyoJKalfQwTUN1qzZGQKWYAwl0A=",
			"path": "github.com/mitchellh/hashstructure",
			"revision": "6b17d669fac5e2f71c16658d781ec3fdd3802b69"
		},
		{
			"checksumSHA1": "MlX15lJuV8DYARX5RJY8rqrSEWQ=",
			"path": "github.com/mitchellh/mapstructure",
			"revision": "53818660ed4955e899c0bcafa97299a388bd7c8e",
			"revisionTime": "2017-03-07T20:11:23Z"
		},
		{
			"checksumSHA1": "vBpuqNfSTZcAR/0tP8tNYacySGs=",
			"path": "github.com/mitchellh/reflectwalk",
			"revision": "92573fe8d000a145bfebc03a16bc22b34945867f",
			"revisionTime": "2016-10-03T17:45:16Z"
		},
		{
			"checksumSHA1": "WQJBP9v20jr44RiZ1YbfrpGaEqk=",
			"path": "github.com/newrelic/go-agent",
			"revision": "7d12ae2201fc160e486197614a6f65afcf3f8170",
			"revisionTime": "2016-11-16T22:44:47Z"
		},
		{
			"checksumSHA1": "lLXXIL0C/ZzMDqN2BlQRZInhot0=",
			"path": "github.com/newrelic/go-agent/internal",
			"revision": "7d12ae2201fc160e486197614a6f65afcf3f8170",
			"revisionTime": "2016-11-16T22:44:47Z"
		},
		{
			"checksumSHA1": "mkbupMdy+cF7xyo8xW0A6Bq15k4=",
			"path": "github.com/newrelic/go-agent/internal/jsonx",
			"revision": "7d12ae2201fc160e486197614a6f65afcf3f8170",
			"revisionTime": "2016-11-16T22:44:47Z"
		},
		{
			"checksumSHA1": "ywxlVKtGArJ2vDfH1rAqEFwSGds=",
			"path": "github.com/newrelic/go-agent/internal/logger",
			"revision": "7d12ae2201fc160e486197614a6f65afcf3f8170",
			"revisionTime": "2016-11-16T22:44:47Z"
		},
		{
			"checksumSHA1": "S7CiHO7EblgZt9q7wgiXMv/j/ao=",
			"path": "github.com/newrelic/go-agent/internal/sysinfo",
			"revision": "7d12ae2201fc160e486197614a6f65afcf3f8170",
			"revisionTime": "2016-11-16T22:44:47Z"
		},
		{
			"checksumSHA1": "c2JSKesj3tHYgzIF3QL37WfHWG8=",
			"path": "github.com/newrelic/go-agent/internal/utilization",
			"revision": "7d12ae2201fc160e486197614a6f65afcf3f8170",
			"revisionTime": "2016-11-16T22:44:47Z"
		},
		{
<<<<<<< HEAD
			"checksumSHA1": "wfghfDRJbXP8lELiZQc3+8oHSjk=",
			"path": "github.com/paultyng/go-newrelic/api",
			"revision": "01e978b7791e5d84e5b1046c547fd96f98b0b4df",
			"revisionTime": "2017-10-20T02:27:27Z",
			"version": "v1.3.0",
			"versionExact": "v1.3.0"
=======
			"checksumSHA1": "8UonU0IfV3BjknE1g2mhZ4rTwBg=",
			"path": "github.com/paultyng/go-newrelic/api",
			"revision": "960e8b39399fe02c2bb58ce0498abec2564fdd1c",
			"revisionTime": "2018-01-24T20:26:26Z"
>>>>>>> 332c9b48
		},
		{
			"checksumSHA1": "u5s2PZ7fzCOqQX7bVPf9IJ+qNLQ=",
			"path": "github.com/rancher/go-rancher",
			"revision": "ec24b7f12fca9f78fbfcd62a0ea8bce14ade8792",
			"revisionTime": "2017-04-07T04:09:43Z"
		},
		{
			"checksumSHA1": "zmC8/3V4ls53DJlNTKDZwPSC/dA=",
			"path": "github.com/satori/go.uuid",
			"revision": "b061729afc07e77a8aa4fad0a2fd840958f1942a",
			"revisionTime": "2016-09-27T10:08:44Z"
		},
		{
			"checksumSHA1": "y1hkty5dgBN9elK4gP1TtVjT4e8=",
			"path": "github.com/tomnomnom/linkheader",
			"revision": "236df730ed7334edb33cb10ba79407491fb4e147",
			"revisionTime": "2016-06-19T23:20:27Z"
		},
		{
			"checksumSHA1": "vE43s37+4CJ2CDU6TlOUOYE0K9c=",
			"path": "golang.org/x/crypto/bcrypt",
			"revision": "9477e0b78b9ac3d0b03822fd95422e2fe07627cd",
			"revisionTime": "2016-10-31T15:37:30Z"
		},
		{
			"checksumSHA1": "JsJdKXhz87gWenMwBeejTOeNE7k=",
			"path": "golang.org/x/crypto/blowfish",
			"revision": "9477e0b78b9ac3d0b03822fd95422e2fe07627cd",
			"revisionTime": "2016-10-31T15:37:30Z"
		},
		{
			"checksumSHA1": "TT1rac6kpQp2vz24m5yDGUNQ/QQ=",
			"path": "golang.org/x/crypto/cast5",
			"revision": "b176d7def5d71bdd214203491f89843ed217f420",
			"revisionTime": "2017-07-23T04:49:35Z"
		},
		{
			"checksumSHA1": "C1KKOxFoW7/W/NFNpiXK+boguNo=",
			"path": "golang.org/x/crypto/curve25519",
			"revision": "453249f01cfeb54c3d549ddb75ff152ca243f9d8",
			"revisionTime": "2017-02-08T20:51:15Z"
		},
		{
			"checksumSHA1": "wGb//LjBPNxYHqk+dcLo7BjPXK8=",
			"path": "golang.org/x/crypto/ed25519",
			"revision": "b8a2a83acfe6e6770b75de42d5ff4c67596675c0",
			"revisionTime": "2017-01-13T19:21:00Z"
		},
		{
			"checksumSHA1": "LXFcVx8I587SnWmKycSDEq9yvK8=",
			"path": "golang.org/x/crypto/ed25519/internal/edwards25519",
			"revision": "b8a2a83acfe6e6770b75de42d5ff4c67596675c0",
			"revisionTime": "2017-01-13T19:21:00Z"
		},
		{
			"checksumSHA1": "IIhFTrLlmlc6lEFSitqi4aw2lw0=",
			"path": "golang.org/x/crypto/openpgp",
			"revision": "b176d7def5d71bdd214203491f89843ed217f420",
			"revisionTime": "2017-07-23T04:49:35Z"
		},
		{
			"checksumSHA1": "olOKkhrdkYQHZ0lf1orrFQPQrv4=",
			"path": "golang.org/x/crypto/openpgp/armor",
			"revision": "b176d7def5d71bdd214203491f89843ed217f420",
			"revisionTime": "2017-07-23T04:49:35Z"
		},
		{
			"checksumSHA1": "eo/KtdjieJQXH7Qy+faXFcF70ME=",
			"path": "golang.org/x/crypto/openpgp/elgamal",
			"revision": "b176d7def5d71bdd214203491f89843ed217f420",
			"revisionTime": "2017-07-23T04:49:35Z"
		},
		{
			"checksumSHA1": "rlxVSaGgqdAgwblsErxTxIfuGfg=",
			"path": "golang.org/x/crypto/openpgp/errors",
			"revision": "b176d7def5d71bdd214203491f89843ed217f420",
			"revisionTime": "2017-07-23T04:49:35Z"
		},
		{
			"checksumSHA1": "Pq88+Dgh04UdXWZN6P+bLgYnbRc=",
			"path": "golang.org/x/crypto/openpgp/packet",
			"revision": "b176d7def5d71bdd214203491f89843ed217f420",
			"revisionTime": "2017-07-23T04:49:35Z"
		},
		{
			"checksumSHA1": "s2qT4UwvzBSkzXuiuMkowif1Olw=",
			"path": "golang.org/x/crypto/openpgp/s2k",
			"revision": "b176d7def5d71bdd214203491f89843ed217f420",
			"revisionTime": "2017-07-23T04:49:35Z"
		},
		{
			"checksumSHA1": "fsrFs762jlaILyqqQImS1GfvIvw=",
			"path": "golang.org/x/crypto/ssh",
			"revision": "453249f01cfeb54c3d549ddb75ff152ca243f9d8",
			"revisionTime": "2017-02-08T20:51:15Z"
		},
		{
			"checksumSHA1": "vqc3a+oTUGX8PmD0TS+qQ7gmN8I=",
			"path": "golang.org/x/net/html",
			"revision": "1c05540f6879653db88113bc4a2b70aec4bd491f",
			"revisionTime": "2017-08-04T00:04:37Z"
		},
		{
			"checksumSHA1": "z79z5msRzgU48FCZxSuxfU8b4rs=",
			"path": "golang.org/x/net/html/atom",
			"revision": "1c05540f6879653db88113bc4a2b70aec4bd491f",
			"revisionTime": "2017-08-04T00:04:37Z"
		},
		{
			"checksumSHA1": "TIuteMCFMIoZioMPqSjQYU5O2EY=",
			"path": "golang.org/x/net/publicsuffix",
			"revision": "4971afdc2f162e82d185353533d3cf16188a9f4e",
			"revisionTime": "2016-11-15T21:05:04Z"
		},
		{
			"checksumSHA1": "mkLQOQwQwoUc9Kr9+PaVGrKUzI4=",
			"path": "gopkg.in/resty.v0",
			"revision": "24dc7ba4bc1ef9215048b28e7248f99c42901db5",
			"revisionTime": "2016-11-01T17:03:53Z"
		},
		{
			"checksumSHA1": "wICWAGQfZcHD2y0dHesz9R2YSiw=",
			"path": "k8s.io/kubernetes/pkg/apimachinery",
			"revision": "b0b7a323cc5a4a2019b2e9520c21c7830b7f708e",
			"revisionTime": "2017-04-03T20:32:25Z",
			"version": "v1.6.1",
			"versionExact": "v1.6.1"
		}
	],
	"rootPath": "github.com/terraform-providers/terraform-provider-newrelic"
}<|MERGE_RESOLUTION|>--- conflicted
+++ resolved
@@ -604,19 +604,10 @@
 			"revisionTime": "2016-11-16T22:44:47Z"
 		},
 		{
-<<<<<<< HEAD
-			"checksumSHA1": "wfghfDRJbXP8lELiZQc3+8oHSjk=",
-			"path": "github.com/paultyng/go-newrelic/api",
-			"revision": "01e978b7791e5d84e5b1046c547fd96f98b0b4df",
-			"revisionTime": "2017-10-20T02:27:27Z",
-			"version": "v1.3.0",
-			"versionExact": "v1.3.0"
-=======
 			"checksumSHA1": "8UonU0IfV3BjknE1g2mhZ4rTwBg=",
 			"path": "github.com/paultyng/go-newrelic/api",
 			"revision": "960e8b39399fe02c2bb58ce0498abec2564fdd1c",
 			"revisionTime": "2018-01-24T20:26:26Z"
->>>>>>> 332c9b48
 		},
 		{
 			"checksumSHA1": "u5s2PZ7fzCOqQX7bVPf9IJ+qNLQ=",
